--- conflicted
+++ resolved
@@ -24,8 +24,6 @@
         iam_data = IAMDataset('.', subset='train', limit=5, extract=False)
         self.assertEqual(len(iam_data.get_sample_dictionary()), 5)
 
-<<<<<<< HEAD
-=======
     def test_text_transform_in_dictionary(self):
         iam_data = IAMDataset('.', subset='train', limit=5, extract=False, target_transform=lambda x: f'#{x}#').get_sample_dictionary()
         self.assertTrue( iam_data[0]['text'][0]=='#' and iam_data[0]['text'][-1]=='#' )
@@ -43,6 +41,5 @@
         iam_data = IAMDataset('.', subset='validation1', limit=5, extract=False, transform=transform)
         self.assertEqual( iam_data[0][0][1:], (5,5) )
 
->>>>>>> a363fbfd
 if __name__ == "__main__":
     unittest.main()
