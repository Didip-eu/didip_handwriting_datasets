--- conflicted
+++ resolved
@@ -280,12 +280,8 @@
 
             {'image': 'image_path', 'text': 'ground_truth_text'}.
         """
-<<<<<<< HEAD
-        return [ { 'image': k, 'text': v, 'preparse': True} for (k,v) in self.items ]
-=======
         return [ { 'image': k, 'text': self.target_transform(v) if self.target_transform else v, 'preparse': True} for (k,v) in self.items ]
 
->>>>>>> a363fbfd
 
 
     def get_word_metadata(self, base_folder_path: pl.Path) -> dict:
@@ -321,7 +317,6 @@
     def list_from_file(self, list_file_path: pl.Path, limit: int = 0) -> list:
         """
         Make a list of line ids (=file prefixes for the images).
-<<<<<<< HEAD
 
         Args:
             list_file_path: file containing the line ids (one per line). Eg.::
@@ -330,18 +325,7 @@
             a01-049x-08
             ...
 
-       	    limit: allows for generating mini-datasets, for debugging purpose
-=======
-
-        Args:
-            list_file_path: file containing the line ids (one per line). Eg.::
-
-            a01-049x-07
-            a01-049x-08
-            ...
-
            limit: allows for generating mini-datasets, for debugging purpose
->>>>>>> a363fbfd
         """
         input_list = []
         with open(list_file_path, "r") as input_list_file:
